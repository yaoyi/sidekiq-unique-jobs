--- conflicted
+++ resolved
@@ -78,10 +78,6 @@
 
       def unique_schedule
         connection do |conn|
-<<<<<<< HEAD
-          return (conn.set(payload_hash, item['jid'], nx: true, ex: expires_at) ||
-            conn.get(payload_hash) == item['jid'])
-=======
           conn.set(payload_hash(item), "scheduled-#{item['jid']}", nx: true, ex: expires_at)
         end
       end
@@ -89,7 +85,6 @@
       def unique_enqueue
         connection do |conn|
           conn.eval(lock_queue_script, keys: [payload_hash(item)], argv: [expires_at, item['jid']])
->>>>>>> 745ebea4
         end
       end
 
